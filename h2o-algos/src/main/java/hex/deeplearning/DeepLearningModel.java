--- conflicted
+++ resolved
@@ -643,15 +643,8 @@
     public double valid_err = 1;
     public AUCData trainAUC;
     public AUCData validAUC;
-<<<<<<< HEAD
-//    @API(help = "Hit ratio on training data")
-    public HitRatio train_hitratio;
-//    @API(help = "Hit ratio on validation data")
-    public HitRatio valid_hitratio;
-=======
-    public water.HitRatio train_hitratio;
-    public water.HitRatio valid_hitratio;
->>>>>>> f48f769f
+    public HitRatio train_hitratio; // "Hit ratio on training data"
+    public HitRatio valid_hitratio; // "Hit ratio on validation data"
 
     // regression
     public double train_mse = Double.POSITIVE_INFINITY;
