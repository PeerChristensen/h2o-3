package hex.tree;

import hex.*;
import jsr166y.CountedCompleter;
import water.*;
import water.H2O.H2OCountedCompleter;
import water.fvec.Chunk;
import water.fvec.Frame;
import water.fvec.Vec;
import water.util.*;

import java.io.FileNotFoundException;
import java.io.PrintWriter;
import java.io.UnsupportedEncodingException;
import java.util.Arrays;
import java.util.Random;

public abstract class SharedTree<M extends SharedTreeModel<M,P,O>, P extends SharedTreeModel.SharedTreeParameters, O extends SharedTreeModel.SharedTreeOutput> extends SupervisedModelBuilder<M,P,O> {
  public SharedTree( String name, P parms) { super(name,parms); /*only call init in leaf classes*/ }

  // Number of trees requested, including prior trees from a checkpoint
  protected int _ntrees;

  // The in-progress model being built
  protected M _model;

  // Number of columns in training set, not counting the response column
  protected int _ncols;

  // Initially predicted value (for zero trees)
  protected double _initialPrediction;

  // Sum of variable empirical improvement in squared-error.  The value is not scaled.
  private transient float[/*nfeatures*/] _improvPerVar;

  /** Initialize the ModelBuilder, validating all arguments and preparing the
   *  training frame.  This call is expected to be overridden in the subclasses
   *  and each subclass will start with "super.init();".  This call is made
   *  by the front-end whenever the GUI is clicked, and needs to be fast;
   *  heavy-weight prep needs to wait for the trainModel() call.
   *
   *  Validate the requested ntrees; precompute actual ntrees.  Validate
   *  the number of classes to predict on; validate a checkpoint.  */
  @Override public void init(boolean expensive) {
    super.init(expensive);

    if( _nclass > SharedTreeModel.SharedTreeParameters.MAX_SUPPORTED_LEVELS )
      throw new IllegalArgumentException("Too many levels in response column!");
    if( _parms._ntrees < 0 || _parms._ntrees > 100000 )
      error("_ntrees", "Requested ntrees must be between 1 and 100000");
    _ntrees = _parms._ntrees;   // Total trees in final model
    if( _parms._checkpoint ) {  // Asking to continue from checkpoint?
      Value cv = DKV.get(_parms._destination_key);
      if( cv!=null ) {          // Look for prior model
        M checkpointModel = cv.get();
        if( _parms._ntrees < checkpointModel._output._ntrees+1 )
          error("_ntrees", "Requested ntrees must be between "+checkpointModel._output._ntrees+1+" and 100000");
        _ntrees = _parms._ntrees - checkpointModel._output._ntrees; // Needed trees
      }
    }
    if( _train != null )
      _ncols = _train.numCols()-1;
  }

  // --------------------------------------------------------------------------
  // Top-level tree-algo driver
  abstract protected class Driver extends H2OCountedCompleter<Driver> {

    // Top-level tree-algo driver function
    @Override protected void compute2() {
      _model = null;            // Resulting model!
      try {
        Scope.enter();          // Cleanup temp keys
        _parms.read_lock_frames(SharedTree.this); // Fetch & read-lock input frames
        init(true);             // Do any expensive tests & conversions now
        if( error_count() > 0 ) throw new IllegalArgumentException("Found validation errors: "+validationErrors());

        // New Model?  Or continuing from a checkpoint?
        if( _parms._checkpoint && DKV.get(_parms._destination_key) != null ) {
          _model = DKV.get(_dest).get();
          _model.write_lock(_key); // do not delete previous model; we are extending it
        } else {                   // New Model
          // Compute the zero-tree error - guessing only the class distribution.
          // MSE is stddev squared when guessing for regression.
          // For classification, guess the largest class.
          _model = makeModel(_dest, _parms, 
                             initial_MSE(response(), response()), 
                             _valid == null ? Double.NaN : initial_MSE(response(),vresponse())); // Make a fresh model
          _model.delete_and_lock(_key);       // and clear & write-lock it (smashing any prior)
          _model._output._initialPrediction = _initialPrediction;
        }

        // Compute the response domain; makes for nicer printouts
        String[] domain = _response.domain();
        assert (_nclass > 1 && domain != null) || (_nclass==1 && domain==null);
        if( _nclass==1 ) domain = new String[] {"r"}; // For regression, give a name to class 0

        // Compute class distribution, used to for initial guesses and to
        // upsample minority classes (if asked for).
        if( _nclass>1 ) {       // Classification?

          // Handle imbalanced classes by stratified over/under-sampling.
          // initWorkFrame sets the modeled class distribution, and
          // model.score() corrects the probabilities back using the
          // distribution ratios
          if(_model._output.isClassifier() && _parms._balance_classes ) {

            float[] trainSamplingFactors = new float[_train.lastVec().domain().length]; //leave initialized to 0 -> will be filled up below
            if (_parms._class_sampling_factors != null) {
              if (_parms._class_sampling_factors.length != _train.lastVec().domain().length)
                throw new IllegalArgumentException("class_sampling_factors must have " + _train.lastVec().domain().length + " elements");
              trainSamplingFactors = _parms._class_sampling_factors.clone(); //clone: don't modify the original
            }
            Frame stratified = water.util.MRUtils.sampleFrameStratified(_train, _train.lastVec(), trainSamplingFactors, (long)(_parms._max_after_balance_size*_train.numRows()), _parms._seed, true, false);
            if (stratified != _train) {
              _train = stratified;
              _response = stratified.lastVec();
              // Recompute distribution since the input frame was modified
              MRUtils.ClassDist cdmt2 = new MRUtils.ClassDist(_nclass).doAll(_response);
              _model._output._distribution = cdmt2.dist();
              _model._output._modelClassDist = cdmt2.rel_dist();
            }
          }
          Log.info("Prior class distribution: " + Arrays.toString(_model._output._priorClassDist));
          Log.info("Model class distribution: " + Arrays.toString(_model._output._modelClassDist));
        }

        // Also add to the basic working Frame these sets:
        //   nclass Vecs of current forest results (sum across all trees)
        //   nclass Vecs of working/temp data
        //   nclass Vecs of NIDs, allowing 1 tree per class

        // Current forest values: results of summing the prior M trees
        for( int i=0; i<_nclass; i++ )
          _train.add("Tree_"+domain[i], _response.makeZero());

        // Initial work columns.  Set-before-use in the algos.
        for( int i=0; i<_nclass; i++ )
          _train.add("Work_"+domain[i], _response.makeZero());

        // One Tree per class, each tree needs a NIDs.  For empty classes use a -1
        // NID signifying an empty regression tree.
        for( int i=0; i<_nclass; i++ )
          _train.add("NIDs_"+domain[i], _response.makeCon(_model._output._distribution==null ? 0 : (_model._output._distribution[i]==0?-1:0)));

        // Tag out rows missing the response column
        new ExcludeNAResponse().doAll(_train);

        // Variable importance: squared-error-improvement-per-variable-per-split
        _improvPerVar = new float[_ncols];

        // Sub-class tree-model-builder specific build code
        buildModel();
        done();                 // Job done!
      } catch( Throwable t ) {
        Job thisJob = DKV.getGet(_key);
        if (thisJob._state == JobState.CANCELLED) {
          Log.info("Job cancelled by user.");
        } else {
          t.printStackTrace();
          failed(t);
          throw t;
        }
      } finally {
        if( _model != null ) _model.unlock(_key);
        _parms.read_unlock_frames(SharedTree.this);
        if( _model==null ) Scope.exit();
        else {
          Key[] mms = _model._output._model_metrics;
          Scope.exit(_model._key,mms.length==0 ? null : mms[mms.length-1]);
        }
      }
      tryComplete();
    }

    // Abstract classes implemented by the tree builders
    abstract protected M makeModel( Key modelKey, P parms, double mse_train, double mse_valid );
    abstract protected void buildModel();
  }

  // --------------------------------------------------------------------------
  // Build an entire layer of all K trees
  protected DHistogram[][][] buildLayer(final Frame fr, final int nbins, final DTree ktrees[], final int leafs[], final DHistogram hcs[][][], boolean subset, boolean build_tree_one_node) {
    // Build K trees, one per class.

    // Build up the next-generation tree splits from the current histograms.
    // Nearly all leaves will split one more level.  This loop nest is
    //           O( #active_splits * #bins * #ncols )
    // but is NOT over all the data.
    ScoreBuildOneTree sb1ts[] = new ScoreBuildOneTree[_nclass];
    Vec vecs[] = fr.vecs();
    for( int k=0; k<_nclass; k++ ) {
      final DTree tree = ktrees[k]; // Tree for class K
      if( tree == null ) continue;
      // Build a frame with just a single tree (& work & nid) columns, so the
      // nested MRTask ScoreBuildHistogram in ScoreBuildOneTree does not try
      // to close other tree's Vecs when run in parallel.
      Frame fr2 = new Frame(Arrays.copyOf(fr._names,_ncols+1), Arrays.copyOf(vecs,_ncols+1));
      fr2.add(fr._names[_ncols+1+k],vecs[_ncols+1+k]);
      fr2.add(fr._names[_ncols+1+_nclass+k],vecs[_ncols+1+_nclass+k]);
      fr2.add(fr._names[_ncols+1+_nclass+_nclass+k],vecs[_ncols+1+_nclass+_nclass+k]);
      // Start building one of the K trees in parallel
      H2O.submitTask(sb1ts[k] = new ScoreBuildOneTree(this,k,nbins,tree,leafs,hcs,fr2, subset, build_tree_one_node, _improvPerVar));
    }
    // Block for all K trees to complete.
    boolean did_split=false;
    for( int k=0; k<_nclass; k++ ) {
      final DTree tree = ktrees[k]; // Tree for class K
      if( tree == null ) continue;
      sb1ts[k].join();
      if( sb1ts[k]._did_split ) did_split=true;
    }
    // The layer is done.
    return did_split ? hcs : null;
  }

  private static class ScoreBuildOneTree extends H2OCountedCompleter {
    final SharedTree _st;
    final int _k;               // The tree
    final int _nbins;           // Number of histogram bins
    final DTree _tree;
    final int _leafs[/*nclass*/];
    final DHistogram _hcs[/*nclass*/][][];
    final Frame _fr2;
    final boolean _subset;      // True if working a subset of cols
    final boolean _build_tree_one_node;
    float[] _improvPerVar;      // Squared Error improvement per variable per split
    
    boolean _did_split;
    ScoreBuildOneTree( SharedTree st, int k, int nbins, DTree tree, int leafs[], DHistogram hcs[][][], Frame fr2, boolean subset, boolean build_tree_one_node, float[] improvPerVar ) {
      _st   = st;
      _k    = k;
      _nbins= nbins;
      _tree = tree;
      _leafs= leafs;
      _hcs  = hcs;
      _fr2  = fr2;
      _subset = subset;
      _build_tree_one_node = build_tree_one_node;
      _improvPerVar = improvPerVar;
    }
    @Override public void compute2() {
      // Fuse 2 conceptual passes into one:
      // Pass 1: Score a prior DHistogram, and make new Node assignments
      // to every row.  This involves pulling out the current assigned Node,
      // "scoring" the row against that Node's decision criteria, and assigning
      // the row to a new child Node (and giving it an improved prediction).
      // Pass 2: Build new summary DHistograms on the new child Nodes every row
      // got assigned into.  Collect counts, mean, variance, min, max per bin,
      // per column.
      new ScoreBuildHistogram(this,_k, _st._ncols, _nbins,_tree, _leafs[_k],_hcs[_k],_subset).dfork(0,_fr2,_build_tree_one_node);
    }
    @Override public void onCompletion(CountedCompleter caller) {
      ScoreBuildHistogram sbh = (ScoreBuildHistogram)caller;
      //System.out.println(sbh.profString());

      final int leafk = _leafs[_k];
      int tmax = _tree.len();   // Number of total splits in tree K
      for( int leaf=leafk; leaf<tmax; leaf++ ) { // Visit all the new splits (leaves)
        DTree.UndecidedNode udn = _tree.undecided(leaf);
//        System.out.println((_st._nclass==1?"Regression":("Class "+_fr2.vecs()[_st._ncols].domain()[_k]))+",\n  Undecided node:"+udn);
        // Replace the Undecided with the Split decision
        DTree.DecidedNode dn = _st.makeDecided(udn,sbh._hcs[leaf-leafk]);
//        System.out.println("--> Decided node: " + dn +
//                           "  > Split: " + dn._split + " L/R:" + dn._split._n0+" + "+dn._split._n1);
        if( dn._split.col() == -1 ) udn.do_not_split();
        else {
          _did_split = true;
          DTree.Split s = dn._split; // Accumulate squared error improvements per variable
          AtomicUtils.FloatArray.add(_improvPerVar,s.col(),(float)(s.pre_split_se()-s.se()));
        }
      }
      _leafs[_k]=tmax;          // Setup leafs for next tree level
      int new_leafs = _tree.len()-tmax;
      _hcs[_k] = new DHistogram[new_leafs][/*ncol*/];
      for( int nl = tmax; nl<_tree.len(); nl ++ )
        _hcs[_k][nl-tmax] = _tree.undecided(nl)._hs;
      if (new_leafs>0) _tree._depth++; // Next layer done but update tree depth only if new leaves are generated
    }
  }

  // --------------------------------------------------------------------------
  // Convenience accessor for a complex chunk layout.
  // Wish I could name the array elements nicer...
  protected int idx_resp(     ) { return _ncols; }
  protected int idx_oobt(     ) { return _ncols+1+_nclass+_nclass+_nclass; }
  protected int idx_tree(int c) { return _ncols+1+c; }

  protected Chunk chk_resp( Chunk chks[]        ) { return chks[idx_resp( )]; }
  protected Chunk chk_tree( Chunk chks[], int c ) { return chks[idx_tree(c)]; }
  protected Chunk chk_work( Chunk chks[], int c ) { return chks[_ncols+1+_nclass+c]; }
  protected Chunk chk_nids( Chunk chks[], int t ) { return chks[_ncols+1+_nclass+_nclass+t]; }
  // Out-of-bag trees counter - only one since it is shared via k-trees
  protected Chunk chk_oobt(Chunk chks[]) { return chks[_ncols+1+_nclass+_nclass+_nclass]; }

  protected final Vec vec_nids( Frame fr, int t) { return fr.vecs()[_ncols+1+_nclass+_nclass+t]; }
  protected final Vec vec_resp( Frame fr       ) { return fr.vecs()[_ncols]; }
  protected final Vec vec_tree( Frame fr, int c) { return fr.vecs()[idx_tree(c)]; }

  protected double[] data_row( Chunk chks[], int row, double[] data) {
    assert data.length == _ncols;
    for(int f=0; f<_ncols; f++) data[f] = chks[f].atd(row);
    return data;
  }

  // Builder-specific decision node
  abstract protected DTree.DecidedNode makeDecided( DTree.UndecidedNode udn, DHistogram hs[] );

  // Read the 'tree' columns, do model-specific math and put the results in the
  // fs[] array, and return the sum.  Dividing any fs[] element by the sum
  // turns the results into a probability distribution.
  abstract protected double score1( Chunk chks[], double fs[/*nclass*/], int row );

  // Call builder specific score code and then correct probabilities
  // if it is necessary.
  void score2(Chunk chks[], double fs[/*nclass*/], int row ) {
    double sum = score1(chks, fs, row);
    if( isClassifier()) {
      if( !Double.isInfinite(sum) && sum>0f ) ArrayUtils.div(fs, sum);
      ModelUtils.correctProbabilities(fs, _model._output._priorClassDist, _model._output._modelClassDist);
    }
  }

  // --------------------------------------------------------------------------
  // Tag out rows missing the response column
  class ExcludeNAResponse extends MRTask<ExcludeNAResponse> {
    @Override public void map( Chunk chks[] ) {
      Chunk ys = chk_resp(chks);
      for( int row=0; row<ys._len; row++ )
        if( ys.isNA(row) )
          for( int t=0; t<_nclass; t++ )
            chk_nids(chks,t).set(row, -1);
    }
  }

  // --------------------------------------------------------------------------
  transient long _timeLastScoreStart, _timeLastScoreEnd, _firstScore;
  protected double doScoringAndSaveModel(boolean finalScoring, boolean oob, boolean build_tree_one_node ) {
    double training_r2 = Double.NaN; // Training R^2 value, if computed
    long now = System.currentTimeMillis();
    if( _firstScore == 0 ) _firstScore=now;
    long sinceLastScore = now-_timeLastScoreStart;
    boolean updated = false;
    // Now model already contains tid-trees in serialized form
    if( _parms._score_each_iteration ||
        finalScoring ||
        (now-_firstScore < 4000) || // Score every time for 4 secs
        // Throttle scoring to keep the cost sane; limit to a 10% duty cycle & every 4 secs
        (sinceLastScore > 4000 && // Limit scoring updates to every 4sec
         (double)(_timeLastScoreEnd-_timeLastScoreStart)/sinceLastScore < 0.1) ) { // 10% duty cycle
      // If validation is specified we use a model for scoring, so we need to
      // update it!  First we save model with trees (i.e., make them available
      // for scoring) and then update it with resulting error
      _model.update(_key);  updated = true;

      Log.info("============================================================== ");
      SharedTreeModel.SharedTreeOutput out = _model._output;
      _timeLastScoreStart = now;
      // Score on training data
      Score sc = new Score(this,oob,_model._output.getModelCategory()).doAll(train(), build_tree_one_node);
      ModelMetricsSupervised mm = sc.makeModelMetrics(_model, _parms.train(), _parms._response_column);
      String train_logloss = isClassifier() ? ", logloss is " + (float)(_nclass == 2 ? ((ModelMetricsBinomial)mm)._logloss : ((ModelMetricsMultinomial)mm)._logloss) : "";
      out._mse_train[out._ntrees] = mm._mse; // Store score results in the model output
      training_r2 = mm.r2();
      Log.info("training r2 is "+(float)mm.r2()+", mse is "+(float)mm._mse+ train_logloss + ", with "+_model._output._ntrees+"x"+_nclass+" trees (average of "+(1 + _model._output._treeStats._mean_leaves)+" nodes)"); //add 1 for root, which is not a leaf
      // Score again on validation data
      if( _parms._valid != null ) {
        Score scv = new Score(this,oob,_model._output.getModelCategory()).doAll(valid(), build_tree_one_node);
        ModelMetricsSupervised mmv = scv.makeModelMetrics(_model,_parms.valid(), _parms._response_column);
        out._mse_valid[out._ntrees] = mmv._mse; // Store score results in the model output
        String valid_logloss = isClassifier() ? ", logloss is " + (float)(_nclass == 2 ? ((ModelMetricsBinomial)mmv)._logloss : ((ModelMetricsMultinomial)mmv)._logloss) : "";
<<<<<<< HEAD
        Log.info("validate r2 is "+(float)mmv.r2()+", mse is "+(float)mmv._mse + valid_logloss);
=======
        Log.info("validation r2 is "+(float)mmv.r2()+", mse is "+(float)mmv._mse + valid_logloss);
>>>>>>> 51579b03
      }

      if( out._ntrees > 0 )     // Compute variable importances
        out._variable_importances = hex.ModelMetrics.calcVarImp(new hex.VarImp(_improvPerVar,out._names));
      ConfusionMatrix cm = (mm instanceof ModelMetricsBinomial) ? ((ModelMetricsBinomial)mm)._cm :
        ((mm instanceof ModelMetricsMultinomial) ? ((ModelMetricsMultinomial)mm)._cm : null);
      if( cm != null ) {
        Log.info(cm.toASCII());
        Log.info((_nclass > 1 ? "Total of " + cm.errCount() + " errors" : "Reported") + " on " + cm.totalRows() + " rows");
      }
      _timeLastScoreEnd = System.currentTimeMillis();
    }

    // Double update - after either scoring or variable importance
    if( updated ) _model.update(_key);
    return training_r2;
  }

  static int counter = 0;
  // helper for debugging
  @SuppressWarnings("unused")
  static protected void printGenerateTrees(DTree[] trees) {
    for( DTree dtree : trees )
      if( dtree != null ) {
        try {
          PrintWriter writer = new PrintWriter("/tmp/h2o-dev.tree" + ++counter + ".txt", "UTF-8");
          writer.println(dtree.root().toString2(new StringBuilder(), 0));
          writer.close();
        } catch (FileNotFoundException|UnsupportedEncodingException e) {
          e.printStackTrace();
        }
        System.out.println(dtree.root().toString2(new StringBuilder(), 0));
      }
  }

  double initial_MSE( Vec train, Vec test ) {
    if( train.isEnum() ) {
      // Guess the class of the most populous class; call the fraction of those
      // Q.  Then Q of them are "mostly correct" - error is (1-Q) per element.
      // The remaining 1-Q elements are "mostly wrong", error is Q (our guess,
      // which is wrong).
      int cls = ArrayUtils.maxIndex(train.bins());
      double guess = train.bins()[cls]/(train.length()-train.naCnt());
      double actual= test .bins()[cls]/(test .length()-test .naCnt());
      return guess*guess+actual-2.0*actual*guess;
    } else {              // Regression
      // Guessing the training data mean, but actual is validation set mean
      double stddev = test.sigma();
      double bias = train.mean()-test.mean();
      return stddev*stddev+bias*bias;
    }
  }

  // Helper to unify use of M-T RNG
  public static Random createRNG(long seed) {
    return new RandomUtils.MersenneTwisterRNG((int)(seed>>32L),(int)seed );
//    return RandomUtils.getRNG((int)(seed>>32L),(int)seed ); //for later
  }
}<|MERGE_RESOLUTION|>--- conflicted
+++ resolved
@@ -369,11 +369,7 @@
         ModelMetricsSupervised mmv = scv.makeModelMetrics(_model,_parms.valid(), _parms._response_column);
         out._mse_valid[out._ntrees] = mmv._mse; // Store score results in the model output
         String valid_logloss = isClassifier() ? ", logloss is " + (float)(_nclass == 2 ? ((ModelMetricsBinomial)mmv)._logloss : ((ModelMetricsMultinomial)mmv)._logloss) : "";
-<<<<<<< HEAD
-        Log.info("validate r2 is "+(float)mmv.r2()+", mse is "+(float)mmv._mse + valid_logloss);
-=======
         Log.info("validation r2 is "+(float)mmv.r2()+", mse is "+(float)mmv._mse + valid_logloss);
->>>>>>> 51579b03
       }
 
       if( out._ntrees > 0 )     // Compute variable importances
