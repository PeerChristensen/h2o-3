package hex.schemas;

import hex.tree.gbm.GBM;
import hex.tree.gbm.GBMModel.GBMParameters;
import water.api.API;
import water.api.schemas3.KeyValueV3;


public class GBMV3 extends SharedTreeV3<GBM,GBMV3,GBMV3.GBMParametersV3> {

  public static final class GBMParametersV3 extends SharedTreeV3.SharedTreeParametersV3<GBMParameters, GBMParametersV3> {
    static public String[] fields = new String[] {
      "model_id",
      "training_frame",
      "validation_frame",
      "nfolds",
      "keep_cross_validation_models",
      "keep_cross_validation_predictions",
      "keep_cross_validation_fold_assignment",
      "score_each_iteration",
      "score_tree_interval",
      "fold_assignment",
      "fold_column",
      "response_column",
      "ignored_columns",
      "ignore_const_cols",
      "offset_column",
      "weights_column",
      "balance_classes",
      "class_sampling_factors",
      "max_after_balance_size",
      "max_confusion_matrix_size",
      "max_hit_ratio_k",
      "ntrees",
      "max_depth",
      "min_rows",
      "nbins",
      "nbins_top_level",
      "nbins_cats",
      "r2_stopping",
      "stopping_rounds",
      "stopping_metric",
      "stopping_tolerance",
      "max_runtime_secs",
      "seed",
      "build_tree_one_node",
      "learn_rate",
      "learn_rate_annealing",
      "distribution",
      "quantile_alpha",
      "tweedie_power",
      "huber_alpha",
      "checkpoint",
      "sample_rate",
      "sample_rate_per_class",
      "col_sample_rate",
      "col_sample_rate_change_per_level",
      "col_sample_rate_per_tree",
      "min_split_improvement",
      "histogram_type",
      "max_abs_leafnode_pred",
      "pred_noise_bandwidth",
      "categorical_encoding",
      "calibrate_model",
      "calibration_frame",
      "custom_metric_func",
<<<<<<< HEAD
      "export_checkpoints_dir"
=======
      "monotone_constraints"
>>>>>>> b131edea
//      "use_new_histo_tsk",
//      "col_block_sz",
//      "min_threads",
//      "shared_histo",
//      "unordered"
    };

    // Input fields
    @API(help="Learning rate (from 0.0 to 1.0)", gridable = true)
    public double learn_rate;

    @API(help="Scale the learning rate by this factor after each tree (e.g., 0.99 or 0.999) ", level = API.Level.secondary, gridable = true)
    public double learn_rate_annealing;

    @API(help = "Row sample rate per tree (from 0.0 to 1.0)", gridable = true)
    public double sample_rate;

    @API(help="Column sample rate (from 0.0 to 1.0)", level = API.Level.critical, gridable = true)
    public double col_sample_rate;

    @API(help = "A mapping representing monotonic constraints. Use +1 to enforce an increasing constraint and -1 to specify a decreasing constraint.", level = API.Level.secondary)
    public KeyValueV3[] monotone_constraints;

    @API(help="Maximum absolute value of a leaf node prediction", level = API.Level.expert, gridable = true)
    public double max_abs_leafnode_pred;

    @API(help="Bandwidth (sigma) of Gaussian multiplicative noise ~N(1,sigma) for tree node predictions", level = API.Level.expert, gridable = true)
    public double pred_noise_bandwidth;

//    // TODO debug only, remove!
//    @API(help="Internal flag, use new version of histo tsk if set", level = API.Level.expert, gridable = false)
//    public boolean use_new_histo_tsk;
//    @API(help="Use with new histo task only! Internal flag, number of columns processed in parallel", level = API.Level.expert, gridable = false)
//    public int col_block_sz = 5;
//    @API(help="Use with new histo task only! Min threads to be run in parallel", level = API.Level.expert, gridable = false)
//    public int min_threads = -1;
//    @API(help="Use with new histo task only! Share histo (and use CAS) instead of making private copies", level = API.Level.expert, gridable = false)
//    public boolean shared_histo;
//    @API(help="Use with new histo task only! Access rows in order of the dataset, not in order of leafs ", level = API.Level.expert, gridable = false)
//    public boolean unordered;
  }
}<|MERGE_RESOLUTION|>--- conflicted
+++ resolved
@@ -64,11 +64,8 @@
       "calibrate_model",
       "calibration_frame",
       "custom_metric_func",
-<<<<<<< HEAD
-      "export_checkpoints_dir"
-=======
+      "export_checkpoints_dir",
       "monotone_constraints"
->>>>>>> b131edea
 //      "use_new_histo_tsk",
 //      "col_block_sz",
 //      "min_threads",
