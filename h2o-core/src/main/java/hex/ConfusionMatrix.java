--- conflicted
+++ resolved
@@ -288,10 +288,7 @@
     }
     colType[colFormat.length-2]   = "double";
     colFormat[colFormat.length-2] = "%.4f";
-<<<<<<< HEAD
-=======
     colType[colFormat.length-1]   = "string";
->>>>>>> 1cdb019f
     colFormat[colFormat.length-1] = "= %s";
 
     TwoDimTable table = new TwoDimTable("Confusion Matrix (Act/Pred)", rowHeader, colHeader, colType, colFormat);
