--- conflicted
+++ resolved
@@ -9,20 +9,9 @@
   // Output.  Only one of these 5 results is returned; the rest are null - and
   // this is how the caller tells about which result is valid.
   @API(help="Parsing error, if any"  , direction=API.Direction.OUTPUT) String error;
-<<<<<<< HEAD
-
-=======
->>>>>>> 7e9457a9
   @API(help="Scalar result"          , direction=API.Direction.OUTPUT) double scalar;
-
   @API(help="Function result"        , direction=API.Direction.OUTPUT) String funstr;
-<<<<<<< HEAD
-
   @API(help="String result"          , direction=API.Direction.OUTPUT) String string;
-
-=======
-  @API(help="String result"          , direction=API.Direction.OUTPUT) String string;
->>>>>>> 7e9457a9
   @API(help="Result key"             , direction=API.Direction.OUTPUT) KeyV3.FrameKeyV3 key;
   @API(help="Rows in Frame result"   , direction=API.Direction.OUTPUT) long num_rows;
   @API(help="Columns in Frame result", direction=API.Direction.OUTPUT) int  num_cols;
